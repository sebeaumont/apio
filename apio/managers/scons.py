# -*- coding: utf-8 -*-
# -- This file is part of the Apio project
# -- (C) 2016 FPGAwars
# -- Author Jesús Arroyo
# -- Licence GPLv2

import os
import sys
import time
import click
import datetime

from os.path import join, dirname, isdir, isfile

from apio import util
from apio.resources import Resources
from apio.managers.system import System
from apio.managers.project import Project
from apio.profile import Profile


class SCons(object):

    def __init__(self):
        self.profile = Profile()
        self.resources = Resources()

    def clean(self):
        return self.run('-c')

    def verify(self):
        return self.run('verify')

    def sim(self):
        return self.run('sim')

    def build(self, args):
        ret = self.process_arguments(args)
        if isinstance(ret, int):
            return ret
        if isinstance(ret, tuple):
            variables, board = ret
        return self.run('build', variables, board)

    def upload(self, args, device=-1):
        ret = self.process_arguments(args)
        if isinstance(ret, int):
            return ret
        if isinstance(ret, tuple):
            variables, board = ret

        # Get programmer value
        if board:
            p = self.resources.boards[board]['programmer']
            programmer = p['type']
            programmer_args = p['args'] if 'args' in p else ''
        else:
            programmer = 'iceprog'
            programmer_args = ''

        # -- Check
        check = self.resources.boards[board]['check']

        # Check FTDI description
        if 'ftdi-desc' in check:
            detected_boards = System().detect_boards()
            if isinstance(detected_boards, int):
                return detected_boards

            if device:
                # Check device argument
                if board:
                    desc = check['ftdi-desc']
                    check = False
                    for b in detected_boards:
                        # Selected board
                        if device == b['index']:
                            # Check the device ftdi description
                            if desc in b['description']:
                                check = True
                            break
                    if not check:
                        device = -1
                else:
                    # Check device id
                    if int(device) >= len(detected_boards):
                        device = -1
            else:
                # Detect device
                device = -1
                if board:
                    desc = check['ftdi-desc']
                    for b in detected_boards:
                        if desc in b['description']:
                            # Select the first board that validates
                            # the ftdi description
                            device = b['index']
                            break
                else:
                    # Insufficient arguments
                    click.secho(
                        'Error: insufficient arguments: device or board',
                        fg='red')
                    click.secho(
                        'You have two options:\n' +
                        '  1) Execute your command with\n' +
                        '       `--device <deviceid>`\n' +
                        '  2) Execute your command with\n' +
                        '       `--board <boardname>`',
                        fg='yellow')
                    return 1

            if device == -1:
                # Board not detected
                click.secho('Error: board not detected', fg='red')
                return 1

        # Check architectures
        if 'arch' in check:
            # Device argument is ignored
            if device and device != -1:
                click.secho(
                    'Info: ignore device argument {0}'.format(device),
                    fg='yellow')

            arch = check['arch']
            current_arch = util.get_systype()
            if arch != current_arch:
                # Incorrect architecture
                if arch == 'linux_armv7l':
                    click.secho(
                        'Error: incorrect architecture: RPI2 or RPI3 required',
                        fg='red')
                else:
                    click.secho(
                        'Error: incorrect architecture {0}'.format(arch),
                        fg='red')
                return 1

        return self.run('upload',
                        variables + ['device={0}'.format(device),
                                     'prog={0}'.format(programmer),
                                     'prog_args={0}'.format(programmer_args)],
                        board)

    def time(self, args):
        ret = self.process_arguments(args)
        if isinstance(ret, int):
            return ret
        if isinstance(ret, tuple):
            variables, board = ret
        return self.run('time', variables, board)

    def run(self, command, variables=[], board=None):
        """Executes scons for building"""

        icestorm_dir = os.path.join(util.get_package_dir('toolchain-icestorm'),
                                    'bin')
        iverilog_base_dir = util.get_package_dir('toolchain-iverilog')
        iverilog_dir = os.path.join(iverilog_base_dir, 'bin')
        scons_dir = os.path.join(util.get_package_dir('tool-scons'), 'script')
        sconstruct_name = 'SConstruct'

<<<<<<< HEAD
=======
        # Give the priority to the packages installed by apio
        os.environ['PATH'] = os.pathsep.join(
            [iverilog_dir, icestorm_dir, os.environ['PATH']])

        # Add environment variables
        os.environ['IVL'] = os.path.join(iverilog_base_dir, 'lib', 'ivl')
        os.environ['VLIB'] = os.path.join(iverilog_base_dir, 'vlib',
                                          'system.v')

>>>>>>> 2b1ff77a
        # -- Check for the SConstruct file
        if not isfile(join(util.get_project_dir(), sconstruct_name)):
            click.secho('Using default SConstruct file')
            variables += ['-f', join(
                dirname(__file__), '..', 'resources', sconstruct_name)]

        if self.profile.check_exe_apio():

            # Give the priority to the packages installed by apio
            os.environ['PATH'] = os.pathsep.join(
                [iverilog_dir, icestorm_dir, os.environ['PATH']])

            # Add environment variables
            os.environ['IVL'] = os.path.join(
                packages_dir, 'toolchain-iverilog', 'lib', 'ivl')
            os.environ['VLIB'] = os.path.join(
                packages_dir, 'toolchain-iverilog', 'vlib', 'system.v')

            # -- Check for the scons tools
            if not isdir(scons_dir):
                click.secho(
                    'Error: scons toolchain is not installed', fg='red')
                click.secho('Please run:\n'
                            '   apio install scons', fg='yellow')

            # -- Check for the icestorm tools
            if not isdir(icestorm_dir):
                click.secho(
                    'Error: icestorm toolchain is not installed', fg='red')
                click.secho('Please run:\n'
                            '   apio install icestorm', fg='yellow')

            # -- Check for the iverilog tools
            if not isdir(iverilog_dir):
                click.secho(
                    'Error: iverilog toolchain is not installed', fg='red')
                click.secho('Please run:\n'
                            '   apio install iverilog', fg='yellow')

        # -- Execute scons
        if not self.profile.check_exe_apio() or \
           (isdir(scons_dir) and
           isdir(icestorm_dir) and
           isdir(iverilog_dir)):

            terminal_width, _ = click.get_terminal_size()
            start_time = time.time()

            if command == 'build' or \
               command == 'upload' or \
               command == 'time':
                if board:
                    processing_board = board
                else:
                    processing_board = 'custom board'
                click.echo("[%s] Processing %s" % (
                    datetime.datetime.now().strftime("%c"),
                    click.style(processing_board, fg="cyan", bold=True)))
                click.secho("-" * terminal_width, bold=True)

            click.secho("Executing: scons -Q {0} {1}".format(
<<<<<<< HEAD
                            command, ' '.join(variables)))

            if self.profile.check_exe_apio():
                scons = [os.path.normpath(sys.executable),
                         os.path.join(scons_dir, 'scons')]
            else:
                scons = ['scons']

=======
                        command, ' '.join(variables)))
>>>>>>> 2b1ff77a
            result = util.exec_command(
                scons + ['-Q', command] + variables,
                stdout=util.AsyncPipe(self._on_run_out),
                stderr=util.AsyncPipe(self._on_run_err)
            )

            # -- Print result
            exit_code = result['returncode']
            is_error = exit_code != 0
            summary_text = " Took %.2f seconds " % (time.time() - start_time)
            half_line = "=" * int(
                ((terminal_width - len(summary_text) - 10) / 2))
            click.echo("%s [%s]%s%s" % (
                half_line,
                (click.style(" ERROR ", fg="red", bold=True)
                 if is_error else click.style("SUCCESS", fg="green",
                                              bold=True)),
                summary_text,
                half_line
            ), err=is_error)

            if False:
                if is_error:
                    print("""
  ______                     _
 |  ____|                   | |
 | |__   _ __ _ __ ___  _ __| |
 |  __| | '__| '__/ _ \| '__| |
 | |____| |  | | | (_) | |  |_|
 |______|_|  |_|  \___/|_|  (_)
""")
                else:
                    print("""
   _____                             _
  / ____|                           | |
 | (___  _   _  ___ ___ ___  ___ ___| |
  \___ \| | | |/ __/ __/ _ \/ __/ __| |
  ____) | |_| | (_| (_|  __/\__ \__ \_|
 |_____/ \__,_|\___\___\___||___/___(_)
""")

            return exit_code
        else:
            return 1

    def process_arguments(self, args):
        # -- Check arguments
        var_board = args['board']
        var_fpga = args['fpga']
        var_size = args['size']
        var_type = args['type']
        var_pack = args['pack']

        # TODO: reduce code size

        if var_board:
            if isfile('apio.ini'):
                click.secho('Info: ignore apio.ini board', fg='yellow')
            if var_board in self.resources.boards:
                fpga = self.resources.boards[var_board]['fpga']
                if fpga in self.resources.fpgas:
                    fpga_size = self.resources.fpgas[fpga]['size']
                    fpga_type = self.resources.fpgas[fpga]['type']
                    fpga_pack = self.resources.fpgas[fpga]['pack']

                    redundant_arguments = []
                    contradictory_arguments = []

                    if var_fpga:
                        if var_fpga in self.resources.fpgas:
                            if var_fpga == fpga:
                                # Redundant argument
                                redundant_arguments += ['fpga']
                            else:
                                # Contradictory argument
                                contradictory_arguments += ['fpga']
                        else:
                            # Unknown fpga
                            click.secho(
                                'Error: unknown fpga: {0}'.format(
                                    var_fpga), fg='red')
                            return 1

                    if var_size:
                        if var_size == fpga_size:
                            # Redundant argument
                            redundant_arguments += ['size']
                        else:
                            # Contradictory argument
                            contradictory_arguments += ['size']

                    if var_type:
                        if var_type == fpga_type:
                            # Redundant argument
                            redundant_arguments += ['type']
                        else:
                            # Contradictory argument
                            contradictory_arguments += ['type']

                    if var_pack:
                        if var_pack == fpga_pack:
                            # Redundant argument
                            redundant_arguments += ['pack']
                        else:
                            # Contradictory argument
                            contradictory_arguments += ['pack']

                    if redundant_arguments:
                        # Redundant argument
                        click.secho(
                            'Warning: redundant arguments: {}'.format(
                                ', '.join(redundant_arguments)), fg='yellow')

                    if contradictory_arguments:
                        # Contradictory argument
                        click.secho(
                            'Error: contradictory arguments: {}'.format(
                                ', '.join(contradictory_arguments)), fg='red')
                        return 1
                else:
                    # Unknown fpga
                    pass
            else:
                # Unknown board
                click.secho(
                    'Error: unknown board: {0}'.format(var_board), fg='red')
                return 1
        else:
            if var_fpga:
                if isfile('apio.ini'):
                    click.secho('Info: ignore apio.ini board', fg='yellow')
                if var_fpga in self.resources.fpgas:
                    fpga_size = self.resources.fpgas[var_fpga]['size']
                    fpga_type = self.resources.fpgas[var_fpga]['type']
                    fpga_pack = self.resources.fpgas[var_fpga]['pack']

                    redundant_arguments = []
                    contradictory_arguments = []

                    if var_size:
                        if var_size == fpga_size:
                            # Redundant argument
                            redundant_arguments += ['size']
                        else:
                            # Contradictory argument
                            contradictory_arguments += ['size']

                    if var_type:
                        if var_type == fpga_type:
                            # Redundant argument
                            redundant_arguments += ['type']
                        else:
                            # Contradictory argument
                            contradictory_arguments += ['type']

                    if var_pack:
                        if var_pack == fpga_pack:
                            # Redundant argument
                            redundant_arguments += ['pack']
                        else:
                            # Contradictory argument
                            contradictory_arguments += ['pack']

                    if redundant_arguments:
                        # Redundant argument
                        click.secho(
                            'Warning: redundant arguments: {}'.format(
                                ', '.join(redundant_arguments)), fg='yellow')

                    if contradictory_arguments:
                        # Contradictory argument
                        click.secho(
                            'Error: contradictory arguments: {}'.format(
                                ', '.join(contradictory_arguments)), fg='red')
                        return 1
                else:
                    # Unknown fpga
                    click.secho(
                        'Error: unknown fpga: {0}'.format(var_fpga), fg='red')
                    return 1
            else:
                if var_size and var_type and var_pack:
                    if isfile('apio.ini'):
                        click.secho('Info: ignore apio.ini board', fg='yellow')
                    fpga_size = var_size
                    fpga_type = var_type
                    fpga_pack = var_pack
                else:
                    if not var_size and not var_type and not var_pack:
                        # No arguments: use apio.ini board
                        p = Project()
                        p.read()
                        if p.board:
                            var_board = p.board
                            click.secho(
                                'Info: use apio.ini board: {}'.format(
                                    var_board))
                            fpga = self.resources.boards[var_board]['fpga']
                            fpga_size = self.resources.fpgas[fpga]['size']
                            fpga_type = self.resources.fpgas[fpga]['type']
                            fpga_pack = self.resources.fpgas[fpga]['pack']
                        else:
                            click.secho(
                                'Error: insufficient arguments: missing board',
                                fg='red')
                            click.secho(
                                'You have two options:\n' +
                                '  1) Execute your command with\n' +
                                '       `--board <boardname>`\n' +
                                '  2) Create an ini file using\n' +
                                '       `apio init --board <boardname>`',
                                fg='yellow')
                            return 1
                    else:
                        if isfile('apio.ini'):
                            click.secho('Info: ignore apio.ini board',
                                        fg='yellow')
                        # Insufficient arguments
                        missing = []
                        if not var_size:
                            missing += ['size']
                        if not var_type:
                            missing += ['type']
                        if not var_pack:
                            missing += ['pack']
                        pass
                        click.secho(
                            'Error: insufficient arguments: missing {}'.format(
                                ', '.join(missing)), fg='red')
                        return 1

        # -- Build Scons variables list
        variables = self.format_vars({
            "fpga_size": fpga_size,
            "fpga_type": fpga_type,
            "fpga_pack": fpga_pack
        })

        return variables, var_board

    def format_vars(self, args):
        """Format the given vars in the form: 'flag=value'"""
        variables = []
        for key, value in args.items():
            if value:
                variables += ["{0}={1}".format(key, value)]
        return variables

    def _on_run_out(self, line):
        fg = 'green' if 'is up to date' in line else None
        click.secho(line, fg=fg)

    def _on_run_err(self, line):
        time.sleep(0.01)  # Delay
        fg = 'red' if 'error' in line.lower() else 'yellow'
        click.secho(line, fg=fg)<|MERGE_RESOLUTION|>--- conflicted
+++ resolved
@@ -161,18 +161,6 @@
         scons_dir = os.path.join(util.get_package_dir('tool-scons'), 'script')
         sconstruct_name = 'SConstruct'
 
-<<<<<<< HEAD
-=======
-        # Give the priority to the packages installed by apio
-        os.environ['PATH'] = os.pathsep.join(
-            [iverilog_dir, icestorm_dir, os.environ['PATH']])
-
-        # Add environment variables
-        os.environ['IVL'] = os.path.join(iverilog_base_dir, 'lib', 'ivl')
-        os.environ['VLIB'] = os.path.join(iverilog_base_dir, 'vlib',
-                                          'system.v')
-
->>>>>>> 2b1ff77a
         # -- Check for the SConstruct file
         if not isfile(join(util.get_project_dir(), sconstruct_name)):
             click.secho('Using default SConstruct file')
@@ -186,10 +174,9 @@
                 [iverilog_dir, icestorm_dir, os.environ['PATH']])
 
             # Add environment variables
-            os.environ['IVL'] = os.path.join(
-                packages_dir, 'toolchain-iverilog', 'lib', 'ivl')
-            os.environ['VLIB'] = os.path.join(
-                packages_dir, 'toolchain-iverilog', 'vlib', 'system.v')
+            os.environ['IVL'] = os.path.join(iverilog_base_dir, 'lib', 'ivl')
+            os.environ['VLIB'] = os.path.join(iverilog_base_dir, 'vlib',
+                                              'system.v')
 
             # -- Check for the scons tools
             if not isdir(scons_dir):
@@ -228,13 +215,12 @@
                     processing_board = board
                 else:
                     processing_board = 'custom board'
-                click.echo("[%s] Processing %s" % (
-                    datetime.datetime.now().strftime("%c"),
-                    click.style(processing_board, fg="cyan", bold=True)))
-                click.secho("-" * terminal_width, bold=True)
-
-            click.secho("Executing: scons -Q {0} {1}".format(
-<<<<<<< HEAD
+                click.echo('[%s] Processing %s' % (
+                    datetime.datetime.now().strftime('%c'),
+                    click.style(processing_board, fg='cyan', bold=True)))
+                click.secho('-' * terminal_width, bold=True)
+
+            click.secho('Executing: scons -Q {0} {1}'.format(
                             command, ' '.join(variables)))
 
             if self.profile.check_exe_apio():
@@ -243,9 +229,6 @@
             else:
                 scons = ['scons']
 
-=======
-                        command, ' '.join(variables)))
->>>>>>> 2b1ff77a
             result = util.exec_command(
                 scons + ['-Q', command] + variables,
                 stdout=util.AsyncPipe(self._on_run_out),
@@ -255,13 +238,13 @@
             # -- Print result
             exit_code = result['returncode']
             is_error = exit_code != 0
-            summary_text = " Took %.2f seconds " % (time.time() - start_time)
-            half_line = "=" * int(
+            summary_text = ' Took %.2f seconds ' % (time.time() - start_time)
+            half_line = '=' * int(
                 ((terminal_width - len(summary_text) - 10) / 2))
-            click.echo("%s [%s]%s%s" % (
+            click.echo('%s [%s]%s%s' % (
                 half_line,
-                (click.style(" ERROR ", fg="red", bold=True)
-                 if is_error else click.style("SUCCESS", fg="green",
+                (click.style(' ERROR ', fg='red', bold=True)
+                 if is_error else click.style('SUCCESS', fg='green',
                                               bold=True)),
                 summary_text,
                 half_line
@@ -479,9 +462,9 @@
 
         # -- Build Scons variables list
         variables = self.format_vars({
-            "fpga_size": fpga_size,
-            "fpga_type": fpga_type,
-            "fpga_pack": fpga_pack
+            'fpga_size': fpga_size,
+            'fpga_type': fpga_type,
+            'fpga_pack': fpga_pack
         })
 
         return variables, var_board
@@ -491,7 +474,7 @@
         variables = []
         for key, value in args.items():
             if value:
-                variables += ["{0}={1}".format(key, value)]
+                variables += ['{0}={1}'.format(key, value)]
         return variables
 
     def _on_run_out(self, line):
